import os
import shutil
import sys

now_dir = os.getcwd()
sys.path.append(now_dir)
import traceback, pdb
import warnings

import numpy as np
import torch

os.environ["no_proxy"] = "localhost, 127.0.0.1, ::1"
import logging
import threading
from random import shuffle
from subprocess import Popen
from time import sleep

import faiss
<<<<<<< HEAD
from random import shuffle
import json
=======
import ffmpeg
import gradio as gr
import soundfile as sf
from config import Config
from fairseq import checkpoint_utils
from i18n import I18nAuto
from infer_pack.models import (
    SynthesizerTrnMs256NSFsid,
    SynthesizerTrnMs256NSFsid_nono,
    SynthesizerTrnMs768NSFsid,
    SynthesizerTrnMs768NSFsid_nono,
)
from infer_pack.models_onnx import SynthesizerTrnMsNSFsidM
from infer_uvr5 import _audio_pre_, _audio_pre_new
from MDXNet import MDXNetDereverb
from my_utils import load_audio
from train.process_ckpt import change_info, extract_small_model, merge, show_info
from vc_infer_pipeline import VC
from sklearn.cluster import MiniBatchKMeans

logging.getLogger("numba").setLevel(logging.WARNING)

>>>>>>> bc5df2ff

tmp = os.path.join(now_dir, "TEMP")
shutil.rmtree(tmp, ignore_errors=True)
shutil.rmtree("%s/runtime/Lib/site-packages/infer_pack" % (now_dir), ignore_errors=True)
shutil.rmtree("%s/runtime/Lib/site-packages/uvr5_pack" % (now_dir), ignore_errors=True)
os.makedirs(tmp, exist_ok=True)
os.makedirs(os.path.join(now_dir, "logs"), exist_ok=True)
os.makedirs(os.path.join(now_dir, "weights"), exist_ok=True)
os.environ["TEMP"] = tmp
warnings.filterwarnings("ignore")
torch.manual_seed(114514)


config = Config()
i18n = I18nAuto()
i18n.print()
# 判断是否有能用来训练和加速推理的N卡
ngpu = torch.cuda.device_count()
gpu_infos = []
mem = []
if_gpu_ok = False

if torch.cuda.is_available() or ngpu != 0:
    for i in range(ngpu):
        gpu_name = torch.cuda.get_device_name(i)
        if any(
            value in gpu_name.upper()
            for value in [
                "10",
                "16",
                "20",
                "30",
                "40",
                "A2",
                "A3",
                "A4",
                "P4",
                "A50",
                "500",
                "A60",
                "70",
                "80",
                "90",
                "M4",
                "T4",
                "TITAN",
            ]
        ):
            # A10#A100#V100#A40#P40#M40#K80#A4500
            if_gpu_ok = True  # 至少有一张能用的N卡
            gpu_infos.append("%s\t%s" % (i, gpu_name))
            mem.append(
                int(
                    torch.cuda.get_device_properties(i).total_memory
                    / 1024
                    / 1024
                    / 1024
                    + 0.4
                )
            )
if if_gpu_ok and len(gpu_infos) > 0:
    gpu_info = "\n".join(gpu_infos)
    default_batch_size = min(mem) // 2
else:
    gpu_info = i18n("很遗憾您这没有能用的显卡来支持您训练")
    default_batch_size = 1
gpus = "-".join([i[0] for i in gpu_infos])


class ToolButton(gr.Button, gr.components.FormComponent):
    """Small button with single emoji as text, fits inside gradio forms"""

    def __init__(self, **kwargs):
        super().__init__(variant="tool", **kwargs)

    def get_block_name(self):
        return "button"


hubert_model = None


def load_hubert():
    global hubert_model
    models, _, _ = checkpoint_utils.load_model_ensemble_and_task(
        ["hubert_base.pt"],
        suffix="",
    )
    hubert_model = models[0]
    hubert_model = hubert_model.to(config.device)
    if config.is_half:
        hubert_model = hubert_model.half()
    else:
        hubert_model = hubert_model.float()
    hubert_model.eval()


weight_root = "weights"
weight_uvr5_root = "uvr5_weights"
index_root = "logs"
names = []
for name in os.listdir(weight_root):
    if name.endswith(".pth"):
        names.append(name)
index_paths = []
for root, dirs, files in os.walk(index_root, topdown=False):
    for name in files:
        if name.endswith(".index") and "trained" not in name:
            index_paths.append("%s/%s" % (root, name))
uvr5_names = []
for name in os.listdir(weight_uvr5_root):
    if name.endswith(".pth") or "onnx" in name:
        uvr5_names.append(name.replace(".pth", ""))


def vc_single(
    sid,
    input_audio_path,
    f0_up_key,
    f0_file,
    f0_method,
    file_index,
    file_index2,
    # file_big_npy,
    index_rate,
    filter_radius,
    resample_sr,
    rms_mix_rate,
    protect,
    crepe_hop_length,
):  # spk_item, input_audio0, vc_transform0,f0_file,f0method0
    global tgt_sr, net_g, vc, hubert_model, version
    if input_audio_path is None:
        return "You need to upload an audio", None
    f0_up_key = int(f0_up_key)
    try:
        audio = load_audio(input_audio_path, 16000)
        audio_max = np.abs(audio).max() / 0.95
        if audio_max > 1:
            audio /= audio_max
        times = [0, 0, 0]
        if not hubert_model:
            load_hubert()
        if_f0 = cpt.get("f0", 1)
        file_index = (
            (
                file_index.strip(" ")
                .strip('"')
                .strip("\n")
                .strip('"')
                .strip(" ")
                .replace("trained", "added")
            )
            if file_index != ""
            else file_index2
        )  # 防止小白写错，自动帮他替换掉
        # file_big_npy = (
        #     file_big_npy.strip(" ").strip('"').strip("\n").strip('"').strip(" ")
        # )
        audio_opt = vc.pipeline(
            hubert_model,
            net_g,
            sid,
            audio,
            input_audio_path,
            times,
            f0_up_key,
            f0_method,
            file_index,
            # file_big_npy,
            index_rate,
            if_f0,
            filter_radius,
            tgt_sr,
            resample_sr,
            rms_mix_rate,
            version,
            protect,
            crepe_hop_length,
            f0_file=f0_file,
        )
        if tgt_sr != resample_sr >= 16000:
            tgt_sr = resample_sr
        index_info = (
            "Using index:%s." % file_index
            if os.path.exists(file_index)
            else "Index not used."
        )
        return "Success.\n %s\nTime:\n npy:%ss, f0:%ss, infer:%ss" % (
            index_info,
            times[0],
            times[1],
            times[2],
        ), (tgt_sr, audio_opt)
    except:
        info = traceback.format_exc()
        print(info)
        return info, (None, None)


def vc_multi(
    sid,
    dir_path,
    opt_root,
    paths,
    f0_up_key,
    f0_method,
    file_index,
    file_index2,
    # file_big_npy,
    index_rate,
    filter_radius,
    resample_sr,
    rms_mix_rate,
    protect,
    format1,
    crepe_hop_length,
):
    try:
        dir_path = (
            dir_path.strip(" ").strip('"').strip("\n").strip('"').strip(" ")
        )  # 防止小白拷路径头尾带了空格和"和回车
        opt_root = opt_root.strip(" ").strip('"').strip("\n").strip('"').strip(" ")
        os.makedirs(opt_root, exist_ok=True)
        try:
            if dir_path != "":
                paths = [os.path.join(dir_path, name) for name in os.listdir(dir_path)]
            else:
                paths = [path.name for path in paths]
        except:
            traceback.print_exc()
            paths = [path.name for path in paths]
        infos = []
        for path in paths:
            info, opt = vc_single(
                sid,
                path,
                f0_up_key,
                None,
                f0_method,
                file_index,
                file_index2,
                # file_big_npy,
                index_rate,
                filter_radius,
                resample_sr,
                rms_mix_rate,
                protect,
                crepe_hop_length
            )
            if "Success" in info:
                try:
                    tgt_sr, audio_opt = opt
                    if format1 in ["wav", "flac"]:
                        sf.write(
                            "%s/%s.%s" % (opt_root, os.path.basename(path), format1),
                            audio_opt,
                            tgt_sr,
                        )
                    else:
                        path = "%s/%s.wav" % (opt_root, os.path.basename(path))
                        sf.write(
                            path,
                            audio_opt,
                            tgt_sr,
                        )
                        if os.path.exists(path):
                            os.system(
                                "ffmpeg -i %s -vn %s -q:a 2 -y"
                                % (path, path[:-4] + ".%s" % format1)
                            )
                except:
                    info += traceback.format_exc()
            infos.append("%s->%s" % (os.path.basename(path), info))
            yield "\n".join(infos)
        yield "\n".join(infos)
    except:
        yield traceback.format_exc()


def uvr(model_name, inp_root, save_root_vocal, paths, save_root_ins, agg, format0):
    infos = []
    try:
        inp_root = inp_root.strip(" ").strip('"').strip("\n").strip('"').strip(" ")
        save_root_vocal = (
            save_root_vocal.strip(" ").strip('"').strip("\n").strip('"').strip(" ")
        )
        save_root_ins = (
            save_root_ins.strip(" ").strip('"').strip("\n").strip('"').strip(" ")
        )
        if model_name == "onnx_dereverb_By_FoxJoy":
            pre_fun = MDXNetDereverb(15)
        else:
            func = _audio_pre_ if "DeEcho" not in model_name else _audio_pre_new
            pre_fun = func(
                agg=int(agg),
                model_path=os.path.join(weight_uvr5_root, model_name + ".pth"),
                device=config.device,
                is_half=config.is_half,
            )
        if inp_root != "":
            paths = [os.path.join(inp_root, name) for name in os.listdir(inp_root)]
        else:
            paths = [path.name for path in paths]
        for path in paths:
            inp_path = os.path.join(inp_root, path)
            need_reformat = 1
            done = 0
            try:
                info = ffmpeg.probe(inp_path, cmd="ffprobe")
                if (
                    info["streams"][0]["channels"] == 2
                    and info["streams"][0]["sample_rate"] == "44100"
                ):
                    need_reformat = 0
                    pre_fun._path_audio_(
                        inp_path, save_root_ins, save_root_vocal, format0
                    )
                    done = 1
            except:
                need_reformat = 1
                traceback.print_exc()
            if need_reformat == 1:
                tmp_path = "%s/%s.reformatted.wav" % (tmp, os.path.basename(inp_path))
                os.system(
                    "ffmpeg -i %s -vn -acodec pcm_s16le -ac 2 -ar 44100 %s -y"
                    % (inp_path, tmp_path)
                )
                inp_path = tmp_path
            try:
                if done == 0:
                    pre_fun._path_audio_(
                        inp_path, save_root_ins, save_root_vocal, format0
                    )
                infos.append("%s->Success" % (os.path.basename(inp_path)))
                yield "\n".join(infos)
            except:
                infos.append(
                    "%s->%s" % (os.path.basename(inp_path), traceback.format_exc())
                )
                yield "\n".join(infos)
    except:
        infos.append(traceback.format_exc())
        yield "\n".join(infos)
    finally:
        try:
            if model_name == "onnx_dereverb_By_FoxJoy":
                del pre_fun.pred.model
                del pre_fun.pred.model_
            else:
                del pre_fun.model
                del pre_fun
        except:
            traceback.print_exc()
        print("clean_empty_cache")
        if torch.cuda.is_available():
            torch.cuda.empty_cache()
    yield "\n".join(infos)


# 一个选项卡全局只能有一个音色
def get_vc(sid, to_return_protect0, to_return_protect1):
    global n_spk, tgt_sr, net_g, vc, cpt, version
    if sid == "" or sid == []:
        global hubert_model
        if hubert_model is not None:  # 考虑到轮询, 需要加个判断看是否 sid 是由有模型切换到无模型的
            print("clean_empty_cache")
            del net_g, n_spk, vc, hubert_model, tgt_sr  # ,cpt
            hubert_model = net_g = n_spk = vc = hubert_model = tgt_sr = None
            if torch.cuda.is_available():
                torch.cuda.empty_cache()
            ###楼下不这么折腾清理不干净
            if_f0 = cpt.get("f0", 1)
            version = cpt.get("version", "v1")
            if version == "v1":
                if if_f0 == 1:
                    net_g = SynthesizerTrnMs256NSFsid(
                        *cpt["config"], is_half=config.is_half
                    )
                else:
                    net_g = SynthesizerTrnMs256NSFsid_nono(*cpt["config"])
            elif version == "v2":
                if if_f0 == 1:
                    net_g = SynthesizerTrnMs768NSFsid(
                        *cpt["config"], is_half=config.is_half
                    )
                else:
                    net_g = SynthesizerTrnMs768NSFsid_nono(*cpt["config"])
            del net_g, cpt
            if torch.cuda.is_available():
                torch.cuda.empty_cache()
            cpt = None
        return {"visible": False, "__type__": "update"}
    person = "%s/%s" % (weight_root, sid)
    print("loading %s" % person)
    cpt = torch.load(person, map_location="cpu")
    tgt_sr = cpt["config"][-1]
    cpt["config"][-3] = cpt["weight"]["emb_g.weight"].shape[0]  # n_spk
    if_f0 = cpt.get("f0", 1)
    if if_f0 == 0:
        to_return_protect0 = to_return_protect1 = {
            "visible": False,
            "value": 0.5,
            "__type__": "update",
        }
    else:
        to_return_protect0 = {
            "visible": True,
            "value": to_return_protect0,
            "__type__": "update",
        }
        to_return_protect1 = {
            "visible": True,
            "value": to_return_protect1,
            "__type__": "update",
        }
    version = cpt.get("version", "v1")
    if version == "v1":
        if if_f0 == 1:
            net_g = SynthesizerTrnMs256NSFsid(*cpt["config"], is_half=config.is_half)
        else:
            net_g = SynthesizerTrnMs256NSFsid_nono(*cpt["config"])
    elif version == "v2":
        if if_f0 == 1:
            net_g = SynthesizerTrnMs768NSFsid(*cpt["config"], is_half=config.is_half)
        else:
            net_g = SynthesizerTrnMs768NSFsid_nono(*cpt["config"])
    del net_g.enc_q
    print(net_g.load_state_dict(cpt["weight"], strict=False))
    net_g.eval().to(config.device)
    if config.is_half:
        net_g = net_g.half()
    else:
        net_g = net_g.float()
    vc = VC(tgt_sr, config)
    n_spk = cpt["config"][-3]
    return (
        {"visible": True, "maximum": n_spk, "__type__": "update"},
        to_return_protect0,
        to_return_protect1,
    )


def change_choices():
    names = []
    for name in os.listdir(weight_root):
        if name.endswith(".pth"):
            names.append(name)
    index_paths = []
    for root, dirs, files in os.walk(index_root, topdown=False):
        for name in files:
            if name.endswith(".index") and "trained" not in name:
                index_paths.append("%s/%s" % (root, name))
    return {"choices": sorted(names), "__type__": "update"}, {
        "choices": sorted(index_paths),
        "__type__": "update",
    }


def clean():
    return {"value": "", "__type__": "update"}


sr_dict = {
    "32k": 32000,
    "40k": 40000,
    "48k": 48000,
}


def if_done(done, p):
    while 1:
        if p.poll() is None:
            sleep(0.5)
        else:
            break
    done[0] = True


def if_done_multi(done, ps):
    while 1:
        # poll==None代表进程未结束
        # 只要有一个进程未结束都不停
        flag = 1
        for p in ps:
            if p.poll() is None:
                flag = 0
                sleep(0.5)
                break
        if flag == 1:
            break
    done[0] = True


def preprocess_dataset(trainset_dir, exp_dir, sr, n_p):
    sr = sr_dict[sr]
    os.makedirs("%s/logs/%s" % (now_dir, exp_dir), exist_ok=True)
    f = open("%s/logs/%s/preprocess.log" % (now_dir, exp_dir), "w")
    f.close()
    cmd = (
        config.python_cmd
        + " trainset_preprocess_pipeline_print.py %s %s %s %s/logs/%s "
        % (trainset_dir, sr, n_p, now_dir, exp_dir)
        + str(config.noparallel)
    )
    print(cmd)
    p = Popen(cmd, shell=True)  # , stdin=PIPE, stdout=PIPE,stderr=PIPE,cwd=now_dir
    ###煞笔gr, popen read都非得全跑完了再一次性读取, 不用gr就正常读一句输出一句;只能额外弄出一个文本流定时读
    done = [False]
    threading.Thread(
        target=if_done,
        args=(
            done,
            p,
        ),
    ).start()
    while 1:
        with open("%s/logs/%s/preprocess.log" % (now_dir, exp_dir), "r") as f:
            yield (f.read())
        sleep(1)
        if done[0]:
            break
    with open("%s/logs/%s/preprocess.log" % (now_dir, exp_dir), "r") as f:
        log = f.read()
    print(log)
    yield log


# but2.click(extract_f0,[gpus6,np7,f0method8,if_f0_3,trainset_dir4],[info2])
def extract_f0_feature(gpus, n_p, f0method, if_f0, exp_dir, version19, echl):
    gpus = gpus.split("-")
    os.makedirs("%s/logs/%s" % (now_dir, exp_dir), exist_ok=True)
    f = open("%s/logs/%s/extract_f0_feature.log" % (now_dir, exp_dir), "w")
    f.close()
    if if_f0:
        cmd = config.python_cmd + " extract_f0_print.py %s/logs/%s %s %s %s" % (
            now_dir,
            exp_dir,
            n_p,
            f0method,
            echl,
        )
        print(cmd)
        p = Popen(cmd, shell=True, cwd=now_dir)  # , stdin=PIPE, stdout=PIPE,stderr=PIPE
        ###煞笔gr, popen read都非得全跑完了再一次性读取, 不用gr就正常读一句输出一句;只能额外弄出一个文本流定时读
        done = [False]
        threading.Thread(
            target=if_done,
            args=(
                done,
                p,
            ),
        ).start()
        while 1:
            with open(
                "%s/logs/%s/extract_f0_feature.log" % (now_dir, exp_dir), "r"
            ) as f:
                yield (f.read())
            sleep(1)
            if done[0]:
                break
        with open("%s/logs/%s/extract_f0_feature.log" % (now_dir, exp_dir), "r") as f:
            log = f.read()
        print(log)
        yield log
    ####对不同part分别开多进程
    """
    n_part=int(sys.argv[1])
    i_part=int(sys.argv[2])
    i_gpu=sys.argv[3]
    exp_dir=sys.argv[4]
    os.environ["CUDA_VISIBLE_DEVICES"]=str(i_gpu)
    """
    leng = len(gpus)
    ps = []
    for idx, n_g in enumerate(gpus):
        cmd = (
            config.python_cmd
            + " extract_feature_print.py %s %s %s %s %s/logs/%s %s"
            % (
                config.device,
                leng,
                idx,
                n_g,
                now_dir,
                exp_dir,
                version19,
            )
        )
        print(cmd)
        p = Popen(
            cmd, shell=True, cwd=now_dir
        )  # , shell=True, stdin=PIPE, stdout=PIPE, stderr=PIPE, cwd=now_dir
        ps.append(p)
    ###煞笔gr, popen read都非得全跑完了再一次性读取, 不用gr就正常读一句输出一句;只能额外弄出一个文本流定时读
    done = [False]
    threading.Thread(
        target=if_done_multi,
        args=(
            done,
            ps,
        ),
    ).start()
    while 1:
        with open("%s/logs/%s/extract_f0_feature.log" % (now_dir, exp_dir), "r") as f:
            yield (f.read())
        sleep(1)
        if done[0]:
            break
    with open("%s/logs/%s/extract_f0_feature.log" % (now_dir, exp_dir), "r") as f:
        log = f.read()
    print(log)
    yield log


def change_sr2(sr2, if_f0_3, version19):
    path_str = "" if version19 == "v1" else "_v2"
    f0_str = "f0" if if_f0_3 else ""
    if_pretrained_generator_exist = os.access(
        "pretrained%s/%sG%s.pth" % (path_str, f0_str, sr2), os.F_OK
    )
    if_pretrained_discriminator_exist = os.access(
        "pretrained%s/%sD%s.pth" % (path_str, f0_str, sr2), os.F_OK
    )
    if if_pretrained_generator_exist is not False:
        print(
            "pretrained%s/%sG%s.pth" % (path_str, f0_str, sr2),
            "not exist, will not use pretrained model",
        )
    if if_pretrained_discriminator_exist is not False:
        print(
            "pretrained%s/%sD%s.pth" % (path_str, f0_str, sr2),
            "not exist, will not use pretrained model",
        )
    return (
        "pretrained%s/%sG%s.pth" % (path_str, f0_str, sr2)
        if if_pretrained_generator_exist
        else "",
        "pretrained%s/%sD%s.pth" % (path_str, f0_str, sr2)
        if if_pretrained_discriminator_exist
        else "",
        {"visible": True, "__type__": "update"},
    )


def change_version19(sr2, if_f0_3, version19):
    path_str = "" if version19 == "v1" else "_v2"
    if sr2 == "32k" and version19 == "v1":
        sr2 = "40k"
    to_return_sr2 = (
        {"choices": ["40k", "48k"], "__type__": "update"}
        if version19 == "v1"
        else {"choices": ["32k", "40k", "48k"], "__type__": "update"}
    )
    f0_str = "f0" if if_f0_3 else ""
    if_pretrained_generator_exist = os.access(
        "pretrained%s/%sG%s.pth" % (path_str, f0_str, sr2), os.F_OK
    )
    if_pretrained_discriminator_exist = os.access(
        "pretrained%s/%sD%s.pth" % (path_str, f0_str, sr2), os.F_OK
    )
    if not if_pretrained_generator_exist:
        print(
            "pretrained%s/%sG%s.pth" % (path_str, f0_str, sr2),
            "not exist, will not use pretrained model",
        )
    if not if_pretrained_discriminator_exist:
        print(
            "pretrained%s/%sD%s.pth" % (path_str, f0_str, sr2),
            "not exist, will not use pretrained model",
        )
    return (
        "pretrained%s/%sG%s.pth" % (path_str, f0_str, sr2)
        if if_pretrained_generator_exist
        else "",
        "pretrained%s/%sD%s.pth" % (path_str, f0_str, sr2)
        if if_pretrained_discriminator_exist
        else "",
        to_return_sr2,
    )


def change_f0(if_f0_3, sr2, version19):  # f0method8,pretrained_G14,pretrained_D15
    path_str = "" if version19 == "v1" else "_v2"
    if_pretrained_generator_exist = os.access(
        "pretrained%s/f0G%s.pth" % (path_str, sr2), os.F_OK
    )
    if_pretrained_discriminator_exist = os.access(
        "pretrained%s/f0D%s.pth" % (path_str, sr2), os.F_OK
    )
    if not if_pretrained_generator_exist:
        print(
            "pretrained%s/f0G%s.pth" % (path_str, sr2),
            "not exist, will not use pretrained model",
        )
    if not if_pretrained_discriminator_exist:
        print(
            "pretrained%s/f0D%s.pth" % (path_str, sr2),
            "not exist, will not use pretrained model",
        )
    if if_f0_3:
        return (
            {"visible": True, "__type__": "update"},
            "pretrained%s/f0G%s.pth" % (path_str, sr2)
            if if_pretrained_generator_exist
            else "",
            "pretrained%s/f0D%s.pth" % (path_str, sr2)
            if if_pretrained_discriminator_exist
            else "",
        )
    return (
        {"visible": False, "__type__": "update"},
        ("pretrained%s/G%s.pth" % (path_str, sr2))
        if if_pretrained_generator_exist
        else "",
        ("pretrained%s/D%s.pth" % (path_str, sr2))
        if if_pretrained_discriminator_exist
        else "",
    )


# but3.click(click_train,[exp_dir1,sr2,if_f0_3,save_epoch10,total_epoch11,batch_size12,if_save_latest13,pretrained_G14,pretrained_D15,gpus16])
def click_train(
    exp_dir1,
    sr2,
    if_f0_3,
    spk_id5,
    save_epoch10,
    total_epoch11,
    batch_size12,
    if_save_latest13,
    pretrained_G14,
    pretrained_D15,
    gpus16,
    if_cache_gpu17,
    if_save_every_weights18,
    version19,
):
    # 生成filelist
    exp_dir = "%s/logs/%s" % (now_dir, exp_dir1)
    os.makedirs(exp_dir, exist_ok=True)
    gt_wavs_dir = "%s/0_gt_wavs" % (exp_dir)
    feature_dir = (
        "%s/3_feature256" % (exp_dir)
        if version19 == "v1"
        else "%s/3_feature768" % (exp_dir)
    )
    if if_f0_3:
        f0_dir = "%s/2a_f0" % (exp_dir)
        f0nsf_dir = "%s/2b-f0nsf" % (exp_dir)
        names = (
            set([name.split(".")[0] for name in os.listdir(gt_wavs_dir)])
            & set([name.split(".")[0] for name in os.listdir(feature_dir)])
            & set([name.split(".")[0] for name in os.listdir(f0_dir)])
            & set([name.split(".")[0] for name in os.listdir(f0nsf_dir)])
        )
    else:
        names = set([name.split(".")[0] for name in os.listdir(gt_wavs_dir)]) & set(
            [name.split(".")[0] for name in os.listdir(feature_dir)]
        )
    opt = []
    for name in names:
        if if_f0_3:
            opt.append(
                "%s/%s.wav|%s/%s.npy|%s/%s.wav.npy|%s/%s.wav.npy|%s"
                % (
                    gt_wavs_dir.replace("\\", "\\\\"),
                    name,
                    feature_dir.replace("\\", "\\\\"),
                    name,
                    f0_dir.replace("\\", "\\\\"),
                    name,
                    f0nsf_dir.replace("\\", "\\\\"),
                    name,
                    spk_id5,
                )
            )
        else:
            opt.append(
                "%s/%s.wav|%s/%s.npy|%s"
                % (
                    gt_wavs_dir.replace("\\", "\\\\"),
                    name,
                    feature_dir.replace("\\", "\\\\"),
                    name,
                    spk_id5,
                )
            )
    fea_dim = 256 if version19 == "v1" else 768
    if if_f0_3:
        for _ in range(2):
            opt.append(
                "%s/logs/mute/0_gt_wavs/mute%s.wav|%s/logs/mute/3_feature%s/mute.npy|%s/logs/mute/2a_f0/mute.wav.npy|%s/logs/mute/2b-f0nsf/mute.wav.npy|%s"
                % (now_dir, sr2, now_dir, fea_dim, now_dir, now_dir, spk_id5)
            )
    else:
        for _ in range(2):
            opt.append(
                "%s/logs/mute/0_gt_wavs/mute%s.wav|%s/logs/mute/3_feature%s/mute.npy|%s"
                % (now_dir, sr2, now_dir, fea_dim, spk_id5)
            )
    shuffle(opt)
    with open("%s/filelist.txt" % exp_dir, "w") as f:
        f.write("\n".join(opt))
    print("write filelist done")
    # 生成config#无需生成config
    # cmd = python_cmd + " train_nsf_sim_cache_sid_load_pretrain.py -e mi-test -sr 40k -f0 1 -bs 4 -g 0 -te 10 -se 5 -pg pretrained/f0G40k.pth -pd pretrained/f0D40k.pth -l 1 -c 0"
    print("use gpus:", gpus16)
    if pretrained_G14 == "":
        print("no pretrained Generator")
    if pretrained_D15 == "":
        print("no pretrained Discriminator")
    if gpus16:
        cmd = (
            config.python_cmd
            + " train_nsf_sim_cache_sid_load_pretrain.py -e %s -sr %s -f0 %s -bs %s -g %s -te %s -se %s %s %s -l %s -c %s -sw %s -v %s"
            % (
                exp_dir1,
                sr2,
                1 if if_f0_3 else 0,
                batch_size12,
                gpus16,
                total_epoch11,
                save_epoch10,
                "-pg %s" % pretrained_G14 if pretrained_G14 != "" else "",
                "-pd %s" % pretrained_D15 if pretrained_D15 != "" else "",
                1 if if_save_latest13 == i18n("是") else 0,
                1 if if_cache_gpu17 == i18n("是") else 0,
                1 if if_save_every_weights18 == i18n("是") else 0,
                version19,
            )
        )
    else:
        cmd = (
            config.python_cmd
            + " train_nsf_sim_cache_sid_load_pretrain.py -e %s -sr %s -f0 %s -bs %s -te %s -se %s %s %s -l %s -c %s -sw %s -v %s"
            % (
                exp_dir1,
                sr2,
                1 if if_f0_3 else 0,
                batch_size12,
                total_epoch11,
                save_epoch10,
                "-pg %s" % pretrained_G14 if pretrained_G14 != "" else "\b",
                "-pd %s" % pretrained_D15 if pretrained_D15 != "" else "\b",
                1 if if_save_latest13 == i18n("是") else 0,
                1 if if_cache_gpu17 == i18n("是") else 0,
                1 if if_save_every_weights18 == i18n("是") else 0,
                version19,
            )
        )
    print(cmd)
    p = Popen(cmd, shell=True, cwd=now_dir)
    p.wait()
    return "训练结束, 您可查看控制台训练日志或实验文件夹下的train.log"


# but4.click(train_index, [exp_dir1], info3)
def train_index(exp_dir1, version19):
    exp_dir = "%s/logs/%s" % (now_dir, exp_dir1)
    os.makedirs(exp_dir, exist_ok=True)
    feature_dir = (
        "%s/3_feature256" % (exp_dir)
        if version19 == "v1"
        else "%s/3_feature768" % (exp_dir)
    )
    if not os.path.exists(feature_dir):
        return "请先进行特征提取!"
    listdir_res = list(os.listdir(feature_dir))
    if len(listdir_res) == 0:
        return "请先进行特征提取！"
    infos = []
    npys = []
    for name in sorted(listdir_res):
        phone = np.load("%s/%s" % (feature_dir, name))
        npys.append(phone)
    big_npy = np.concatenate(npys, 0)
    big_npy_idx = np.arange(big_npy.shape[0])
    np.random.shuffle(big_npy_idx)
    big_npy = big_npy[big_npy_idx]
    if big_npy.shape[0] > 2e5:
        # if(1):
        infos.append("Trying doing kmeans %s shape to 10k centers." % big_npy.shape[0])
        yield "\n".join(infos)
        try:
            big_npy = (
                MiniBatchKMeans(
                    n_clusters=10000,
                    verbose=True,
                    batch_size=256 * config.n_cpu,
                    compute_labels=False,
                    init="random",
                )
                .fit(big_npy)
                .cluster_centers_
            )
        except:
            info = traceback.format_exc()
            print(info)
            infos.append(info)
            yield "\n".join(infos)

    np.save("%s/total_fea.npy" % exp_dir, big_npy)
    n_ivf = min(int(16 * np.sqrt(big_npy.shape[0])), big_npy.shape[0] // 39)
    infos.append("%s,%s" % (big_npy.shape, n_ivf))
    yield "\n".join(infos)
    index = faiss.index_factory(256 if version19 == "v1" else 768, "IVF%s,Flat" % n_ivf)
    # index = faiss.index_factory(256if version19=="v1"else 768, "IVF%s,PQ128x4fs,RFlat"%n_ivf)
    infos.append("training")
    yield "\n".join(infos)
    index_ivf = faiss.extract_index_ivf(index)  #
    index_ivf.nprobe = 1
    index.train(big_npy)
    faiss.write_index(
        index,
        "%s/trained_IVF%s_Flat_nprobe_%s_%s_%s.index"
        % (exp_dir, n_ivf, index_ivf.nprobe, exp_dir1, version19),
    )
    # faiss.write_index(index, '%s/trained_IVF%s_Flat_FastScan_%s.index'%(exp_dir,n_ivf,version19))
    infos.append("adding")
    yield "\n".join(infos)
    batch_size_add = 8192
    for i in range(0, big_npy.shape[0], batch_size_add):
        index.add(big_npy[i : i + batch_size_add])
    faiss.write_index(
        index,
        "%s/added_IVF%s_Flat_nprobe_%s_%s_%s.index"
        % (exp_dir, n_ivf, index_ivf.nprobe, exp_dir1, version19),
    )
    infos.append(
        "成功构建索引，added_IVF%s_Flat_nprobe_%s_%s_%s.index"
        % (n_ivf, index_ivf.nprobe, exp_dir1, version19)
    )
    # faiss.write_index(index, '%s/added_IVF%s_Flat_FastScan_%s.index'%(exp_dir,n_ivf,version19))
    # infos.append("成功构建索引，added_IVF%s_Flat_FastScan_%s.index"%(n_ivf,version19))
    yield "\n".join(infos)


# but5.click(train1key, [exp_dir1, sr2, if_f0_3, trainset_dir4, spk_id5, gpus6, np7, f0method8, save_epoch10, total_epoch11, batch_size12, if_save_latest13, pretrained_G14, pretrained_D15, gpus16, if_cache_gpu17], info3)
def train1key(
    exp_dir1,
    sr2,
    if_f0_3,
    trainset_dir4,
    spk_id5,
    np7,
    f0method8,
    save_epoch10,
    total_epoch11,
    batch_size12,
    if_save_latest13,
    pretrained_G14,
    pretrained_D15,
    gpus16,
    if_cache_gpu17,
    if_save_every_weights18,
    version19,
    echl
):
    infos = []

    def get_info_str(strr):
        infos.append(strr)
        return "\n".join(infos)

    model_log_dir = "%s/logs/%s" % (now_dir, exp_dir1)
    preprocess_log_path = "%s/preprocess.log" % model_log_dir
    extract_f0_feature_log_path = "%s/extract_f0_feature.log" % model_log_dir
    gt_wavs_dir = "%s/0_gt_wavs" % model_log_dir
    feature_dir = (
        "%s/3_feature256" % model_log_dir
        if version19 == "v1"
        else "%s/3_feature768" % model_log_dir
    )

    os.makedirs(model_log_dir, exist_ok=True)
    #########step1:处理数据
    open(preprocess_log_path, "w").close()
    cmd = (
        config.python_cmd
        + " trainset_preprocess_pipeline_print.py %s %s %s %s "
        % (trainset_dir4, sr_dict[sr2], np7, model_log_dir)
        + str(config.noparallel)
    )
    yield get_info_str(i18n("step1:正在处理数据"))
    yield get_info_str(cmd)
    p = Popen(cmd, shell=True)
    p.wait()
    with open(preprocess_log_path, "r") as f:
        print(f.read())
    #########step2a:提取音高
    open(extract_f0_feature_log_path, "w")
    if if_f0_3:
        yield get_info_str("step2a:正在提取音高")
        cmd = config.python_cmd + " extract_f0_print.py %s %s %s %s" % (
            model_log_dir,
            np7,
            f0method8,
            echl
        )
        yield get_info_str(cmd)
        p = Popen(cmd, shell=True, cwd=now_dir)
        p.wait()
        with open(extract_f0_feature_log_path, "r") as f:
            print(f.read())
    else:
        yield get_info_str(i18n("step2a:无需提取音高"))
    #######step2b:提取特征
    yield get_info_str(i18n("step2b:正在提取特征"))
    gpus = gpus16.split("-")
    leng = len(gpus)
    ps = []
    for idx, n_g in enumerate(gpus):
        cmd = config.python_cmd + " extract_feature_print.py %s %s %s %s %s %s" % (
            config.device,
            leng,
            idx,
            n_g,
            model_log_dir,
            version19,
        )
        yield get_info_str(cmd)
        p = Popen(
            cmd, shell=True, cwd=now_dir
        )  # , shell=True, stdin=PIPE, stdout=PIPE, stderr=PIPE, cwd=now_dir
        ps.append(p)
    for p in ps:
        p.wait()
    with open(extract_f0_feature_log_path, "r") as f:
        print(f.read())
    #######step3a:训练模型
    yield get_info_str(i18n("step3a:正在训练模型"))
    # 生成filelist
    if if_f0_3:
        f0_dir = "%s/2a_f0" % model_log_dir
        f0nsf_dir = "%s/2b-f0nsf" % model_log_dir
        names = (
            set([name.split(".")[0] for name in os.listdir(gt_wavs_dir)])
            & set([name.split(".")[0] for name in os.listdir(feature_dir)])
            & set([name.split(".")[0] for name in os.listdir(f0_dir)])
            & set([name.split(".")[0] for name in os.listdir(f0nsf_dir)])
        )
    else:
        names = set([name.split(".")[0] for name in os.listdir(gt_wavs_dir)]) & set(
            [name.split(".")[0] for name in os.listdir(feature_dir)]
        )
    opt = []
    for name in names:
        if if_f0_3:
            opt.append(
                "%s/%s.wav|%s/%s.npy|%s/%s.wav.npy|%s/%s.wav.npy|%s"
                % (
                    gt_wavs_dir.replace("\\", "\\\\"),
                    name,
                    feature_dir.replace("\\", "\\\\"),
                    name,
                    f0_dir.replace("\\", "\\\\"),
                    name,
                    f0nsf_dir.replace("\\", "\\\\"),
                    name,
                    spk_id5,
                )
            )
        else:
            opt.append(
                "%s/%s.wav|%s/%s.npy|%s"
                % (
                    gt_wavs_dir.replace("\\", "\\\\"),
                    name,
                    feature_dir.replace("\\", "\\\\"),
                    name,
                    spk_id5,
                )
            )
    fea_dim = 256 if version19 == "v1" else 768
    if if_f0_3:
        for _ in range(2):
            opt.append(
                "%s/logs/mute/0_gt_wavs/mute%s.wav|%s/logs/mute/3_feature%s/mute.npy|%s/logs/mute/2a_f0/mute.wav.npy|%s/logs/mute/2b-f0nsf/mute.wav.npy|%s"
                % (now_dir, sr2, now_dir, fea_dim, now_dir, now_dir, spk_id5)
            )
    else:
        for _ in range(2):
            opt.append(
                "%s/logs/mute/0_gt_wavs/mute%s.wav|%s/logs/mute/3_feature%s/mute.npy|%s"
                % (now_dir, sr2, now_dir, fea_dim, spk_id5)
            )
    shuffle(opt)
    with open("%s/filelist.txt" % model_log_dir, "w") as f:
        f.write("\n".join(opt))
    yield get_info_str("write filelist done")
    if gpus16:
        cmd = (
            config.python_cmd
            + " train_nsf_sim_cache_sid_load_pretrain.py -e %s -sr %s -f0 %s -bs %s -g %s -te %s -se %s %s %s -l %s -c %s -sw %s -v %s"
            % (
                exp_dir1,
                sr2,
                1 if if_f0_3 else 0,
                batch_size12,
                gpus16,
                total_epoch11,
                save_epoch10,
                "-pg %s" % pretrained_G14 if pretrained_G14 != "" else "",
                "-pd %s" % pretrained_D15 if pretrained_D15 != "" else "",
                1 if if_save_latest13 == i18n("是") else 0,
                1 if if_cache_gpu17 == i18n("是") else 0,
                1 if if_save_every_weights18 == i18n("是") else 0,
                version19,
            )
        )
    else:
        cmd = (
            config.python_cmd
            + " train_nsf_sim_cache_sid_load_pretrain.py -e %s -sr %s -f0 %s -bs %s -te %s -se %s %s %s -l %s -c %s -sw %s -v %s"
            % (
                exp_dir1,
                sr2,
                1 if if_f0_3 else 0,
                batch_size12,
                total_epoch11,
                save_epoch10,
                "-pg %s" % pretrained_G14 if pretrained_G14 != "" else "",
                "-pd %s" % pretrained_D15 if pretrained_D15 != "" else "",
                1 if if_save_latest13 == i18n("是") else 0,
                1 if if_cache_gpu17 == i18n("是") else 0,
                1 if if_save_every_weights18 == i18n("是") else 0,
                version19,
            )
        )
    yield get_info_str(cmd)
    p = Popen(cmd, shell=True, cwd=now_dir)
    p.wait()
    yield get_info_str(i18n("训练结束, 您可查看控制台训练日志或实验文件夹下的train.log"))
    #######step3b:训练索引
    npys = []
    listdir_res = list(os.listdir(feature_dir))
    for name in sorted(listdir_res):
        phone = np.load("%s/%s" % (feature_dir, name))
        npys.append(phone)
    big_npy = np.concatenate(npys, 0)

    big_npy_idx = np.arange(big_npy.shape[0])
    np.random.shuffle(big_npy_idx)
    big_npy = big_npy[big_npy_idx]

    if big_npy.shape[0] > 2e5:
        # if(1):
        info = "Trying doing kmeans %s shape to 10k centers." % big_npy.shape[0]
        print(info)
        yield get_info_str(info)
        try:
            big_npy = (
                MiniBatchKMeans(
                    n_clusters=10000,
                    verbose=True,
                    batch_size=256 * config.n_cpu,
                    compute_labels=False,
                    init="random",
                )
                .fit(big_npy)
                .cluster_centers_
            )
        except:
            info = traceback.format_exc()
            print(info)
            yield get_info_str(info)

    np.save("%s/total_fea.npy" % model_log_dir, big_npy)

    # n_ivf =  big_npy.shape[0] // 39
    n_ivf = min(int(16 * np.sqrt(big_npy.shape[0])), big_npy.shape[0] // 39)
    yield get_info_str("%s,%s" % (big_npy.shape, n_ivf))
    index = faiss.index_factory(256 if version19 == "v1" else 768, "IVF%s,Flat" % n_ivf)
    yield get_info_str("training index")
    index_ivf = faiss.extract_index_ivf(index)  #
    index_ivf.nprobe = 1
    index.train(big_npy)
    faiss.write_index(
        index,
        "%s/trained_IVF%s_Flat_nprobe_%s_%s_%s.index"
        % (model_log_dir, n_ivf, index_ivf.nprobe, exp_dir1, version19),
    )
    yield get_info_str("adding index")
    batch_size_add = 8192
    for i in range(0, big_npy.shape[0], batch_size_add):
        index.add(big_npy[i : i + batch_size_add])
    faiss.write_index(
        index,
        "%s/added_IVF%s_Flat_nprobe_%s_%s_%s.index"
        % (model_log_dir, n_ivf, index_ivf.nprobe, exp_dir1, version19),
    )
    yield get_info_str(
        "成功构建索引, added_IVF%s_Flat_nprobe_%s_%s_%s.index"
        % (n_ivf, index_ivf.nprobe, exp_dir1, version19)
    )
    yield get_info_str(i18n("全流程结束！"))


#                    ckpt_path2.change(change_info_,[ckpt_path2],[sr__,if_f0__])
def change_info_(ckpt_path):
    if not os.path.exists(ckpt_path.replace(os.path.basename(ckpt_path), "train.log")):
        return {"__type__": "update"}, {"__type__": "update"}, {"__type__": "update"}
    try:
        with open(
            ckpt_path.replace(os.path.basename(ckpt_path), "train.log"), "r"
        ) as f:
            info = eval(f.read().strip("\n").split("\n")[0].split("\t")[-1])
            sr, f0 = info["sample_rate"], info["if_f0"]
            version = "v2" if ("version" in info and info["version"] == "v2") else "v1"
            return sr, str(f0), version
    except:
        traceback.print_exc()
        return {"__type__": "update"}, {"__type__": "update"}, {"__type__": "update"}


def export_onnx(ModelPath, ExportedPath):
    cpt = torch.load(ModelPath, map_location="cpu")
    cpt["config"][-3] = cpt["weight"]["emb_g.weight"].shape[0]
    vec_channels = 256 if cpt.get("version", "v1") == "v1" else 768

    test_phone = torch.rand(1, 200, vec_channels)  # hidden unit
    test_phone_lengths = torch.tensor([200]).long()  # hidden unit 长度（貌似没啥用）
    test_pitch = torch.randint(size=(1, 200), low=5, high=255)  # 基频（单位赫兹）
    test_pitchf = torch.rand(1, 200)  # nsf基频
    test_ds = torch.LongTensor([0])  # 说话人ID
    test_rnd = torch.rand(1, 192, 200)  # 噪声（加入随机因子）

    device = "cpu"  # 导出时设备（不影响使用模型）


    net_g = SynthesizerTrnMsNSFsidM(
        *cpt["config"], is_half=False, version=cpt.get("version", "v1")
    )  # fp32导出（C++要支持fp16必须手动将内存重新排列所以暂时不用fp16）
    net_g.load_state_dict(cpt["weight"], strict=False)
    input_names = ["phone", "phone_lengths", "pitch", "pitchf", "ds", "rnd"]
    output_names = [
        "audio",
    ]
    # net_g.construct_spkmixmap(n_speaker) 多角色混合轨道导出
    torch.onnx.export(
        net_g,
        (
            test_phone.to(device),
            test_phone_lengths.to(device),
            test_pitch.to(device),
            test_pitchf.to(device),
            test_ds.to(device),
            test_rnd.to(device),
        ),
        ExportedPath,
        dynamic_axes={
            "phone": [1],
            "pitch": [1],
            "pitchf": [1],
            "rnd": [2],
        },
        do_constant_folding=False,
        opset_version=13,
        verbose=False,
        input_names=input_names,
        output_names=output_names,
    )
    return "Finished"


#region Mangio-RVC-Fork CLI App
import re as regex
import scipy.io.wavfile as wavfile

cli_current_page = "HOME"

def cli_split_command(com):
    exp = r'(?:(?<=\s)|^)"(.*?)"(?=\s|$)|(\S+)'
    split_array = regex.findall(exp, com)
    split_array = [group[0] if group[0] else group[1] for group in split_array]
    return split_array

def execute_generator_function(genObject):
    for _ in genObject: pass

def cli_infer(com):
    # get VC first
    com = cli_split_command(com)
    model_name = com[0]
    source_audio_path = com[1]
    output_file_name = com[2]
    feature_index_path = com[3]
    f0_file = None # Not Implemented Yet

    # Get parameters for inference
    speaker_id = int(com[4])
    transposition = float(com[5])
    f0_method = com[6]
    crepe_hop_length = int(com[7])
    harvest_median_filter = int(com[8])
    resample = int(com[9])
    mix = float(com[10])
    feature_ratio = float(com[11])
    protection_amnt = float(com[12])

    print("Mangio-RVC-Fork Infer-CLI: Starting the inference...")
    vc_data = get_vc(model_name)
    print(vc_data)
    print("Mangio-RVC-Fork Infer-CLI: Performing inference...")
    conversion_data = vc_single(
        speaker_id,
        source_audio_path,
        transposition,
        f0_file,
        f0_method,
        feature_index_path,
        feature_index_path,
        feature_ratio,
        harvest_median_filter,
        resample,
        mix,
        protection_amnt,
        crepe_hop_length,        
    )
    if "Success." in conversion_data[0]:
        print("Mangio-RVC-Fork Infer-CLI: Inference succeeded. Writing to %s/%s..." % ('audio-outputs', output_file_name))
        wavfile.write('%s/%s' % ('audio-outputs', output_file_name), conversion_data[1][0], conversion_data[1][1])
        print("Mangio-RVC-Fork Infer-CLI: Finished! Saved output to %s/%s" % ('audio-outputs', output_file_name))
    else:
        print("Mangio-RVC-Fork Infer-CLI: Inference failed. Here's the traceback: ")
        print(conversion_data[0])

def cli_pre_process(com):
    com = cli_split_command(com)
    model_name = com[0]
    trainset_directory = com[1]
    sample_rate = com[2]
    num_processes = int(com[3])

    print("Mangio-RVC-Fork Pre-process: Starting...")
    generator = preprocess_dataset(
        trainset_directory, 
        model_name, 
        sample_rate, 
        num_processes
    )
    execute_generator_function(generator)
    print("Mangio-RVC-Fork Pre-process: Finished")

def cli_extract_feature(com):
    com = cli_split_command(com)
    model_name = com[0]
    gpus = com[1]
    num_processes = int(com[2])
    has_pitch_guidance = True if (int(com[3]) == 1) else False
    f0_method = com[4]
    crepe_hop_length = int(com[5])
    version = com[6] # v1 or v2
    
    print("Mangio-RVC-CLI: Extract Feature Has Pitch: " + str(has_pitch_guidance))
    print("Mangio-RVC-CLI: Extract Feature Version: " + str(version))
    print("Mangio-RVC-Fork Feature Extraction: Starting...")
    generator = extract_f0_feature(
        gpus, 
        num_processes, 
        f0_method, 
        has_pitch_guidance, 
        model_name, 
        version, 
        crepe_hop_length
    )
    execute_generator_function(generator)
    print("Mangio-RVC-Fork Feature Extraction: Finished")

def cli_train(com):
    com = cli_split_command(com)
    model_name = com[0]
    sample_rate = com[1]
    has_pitch_guidance = True if (int(com[2]) == 1) else False
    speaker_id = int(com[3])
    save_epoch_iteration = int(com[4])
    total_epoch = int(com[5]) # 10000
    batch_size = int(com[6])
    gpu_card_slot_numbers = com[7]
    if_save_latest = i18n("是") if (int(com[8]) == 1) else i18n("否")
    if_cache_gpu = i18n("是") if (int(com[9]) == 1) else i18n("否")
    if_save_every_weight = i18n("是") if (int(com[10]) == 1) else i18n("否")
    version = com[11]

    pretrained_base = "pretrained/" if version == "v1" else "pretrained_v2/" 
    
    g_pretrained_path = "%sf0G%s.pth" % (pretrained_base, sample_rate)
    d_pretrained_path = "%sf0D%s.pth" % (pretrained_base, sample_rate)

    print("Mangio-RVC-Fork Train-CLI: Training...")
    click_train(
        model_name,
        sample_rate,
        has_pitch_guidance,
        speaker_id,
        save_epoch_iteration,
        total_epoch,
        batch_size,
        if_save_latest,
        g_pretrained_path,
        d_pretrained_path,
        gpu_card_slot_numbers,
        if_cache_gpu,
        if_save_every_weight,
        version
    )

def cli_train_feature(com):
    com = cli_split_command(com)
    model_name = com[0]
    version = com[1]
    print("Mangio-RVC-Fork Train Feature Index-CLI: Training... Please wait")
    generator = train_index(
        model_name,
        version
    )
    execute_generator_function(generator)
    print("Mangio-RVC-Fork Train Feature Index-CLI: Done!")

def cli_extract_model(com):
    com = cli_split_command(com)
    model_path = com[0]
    save_name = com[1]
    sample_rate = com[2]
    has_pitch_guidance = com[3]
    info = com[4]
    version = com[5]
    extract_small_model_process = extract_small_model(
        model_path,
        save_name,
        sample_rate,
        has_pitch_guidance,
        info,
        version
    )
    if extract_small_model_process == "Success.":
        print("Mangio-RVC-Fork Extract Small Model: Success!")
    else:
        print(str(extract_small_model_process))        
        print("Mangio-RVC-Fork Extract Small Model: Failed!")

def print_page_details():
    if cli_current_page == "HOME":
        print("    go home            : Takes you back to home with a navigation list.")
        print("    go infer           : Takes you to inference command execution.\n")
        print("    go pre-process     : Takes you to training step.1) pre-process command execution.")
        print("    go extract-feature : Takes you to training step.2) extract-feature command execution.")
        print("    go train           : Takes you to training step.3) being or continue training command execution.")
        print("    go train-feature   : Takes you to the train feature index command execution.\n")
        print("    go extract-model   : Takes you to the extract small model command execution.")
    elif cli_current_page == "INFER":
        print("    arg 1) model name with .pth in ./weights: mi-test.pth")
        print("    arg 2) source audio path: myFolder\\MySource.wav")
        print("    arg 3) output file name to be placed in './audio-outputs': MyTest.wav")
        print("    arg 4) feature index file path: logs/mi-test/added_IVF3042_Flat_nprobe_1.index")
        print("    arg 5) speaker id: 0")
        print("    arg 6) transposition: 0")
        print("    arg 7) f0 method: harvest (pm, harvest, crepe, crepe-tiny, hybrid[x,x,x,x], mangio-crepe, mangio-crepe-tiny)")
        print("    arg 8) crepe hop length: 160")
        print("    arg 9) harvest median filter radius: 3 (0-7)")
        print("    arg 10) post resample rate: 0")
        print("    arg 11) mix volume envelope: 1")
        print("    arg 12) feature index ratio: 0.78 (0-1)")
        print("    arg 13) Voiceless Consonant Protection (Less Artifact): 0.33 (Smaller number = more protection. 0.50 means Dont Use.) \n")
        print("Example: mi-test.pth saudio/Sidney.wav myTest.wav logs/mi-test/added_index.index 0 -2 harvest 160 3 0 1 0.95 0.33")
    elif cli_current_page == "PRE-PROCESS":
        print("    arg 1) Model folder name in ./logs: mi-test")
        print("    arg 2) Trainset directory: mydataset (or) E:\\my-data-set")
        print("    arg 3) Sample rate: 40k (32k, 40k, 48k)")
        print("    arg 4) Number of CPU threads to use: 8 \n")
        print("Example: mi-test mydataset 40k 24")
    elif cli_current_page == "EXTRACT-FEATURE":
        print("    arg 1) Model folder name in ./logs: mi-test")
        print("    arg 2) Gpu card slot: 0 (0-1-2 if using 3 GPUs)")
        print("    arg 3) Number of CPU threads to use: 8")
        print("    arg 4) Has Pitch Guidance?: 1 (0 for no, 1 for yes)")
        print("    arg 5) f0 Method: harvest (pm, harvest, dio, crepe)")
        print("    arg 6) Crepe hop length: 128")
        print("    arg 7) Version for pre-trained models: v2 (use either v1 or v2)\n")
        print("Example: mi-test 0 24 1 harvest 128 v2")
    elif cli_current_page == "TRAIN":
        print("    arg 1) Model folder name in ./logs: mi-test")
        print("    arg 2) Sample rate: 40k (32k, 40k, 48k)")
        print("    arg 3) Has Pitch Guidance?: 1 (0 for no, 1 for yes)")
        print("    arg 4) speaker id: 0")
        print("    arg 5) Save epoch iteration: 50")
        print("    arg 6) Total epochs: 10000")
        print("    arg 7) Batch size: 8")
        print("    arg 8) Gpu card slot: 0 (0-1-2 if using 3 GPUs)")
        print("    arg 9) Save only the latest checkpoint: 0 (0 for no, 1 for yes)")
        print("    arg 10) Whether to cache training set to vram: 0 (0 for no, 1 for yes)")
        print("    arg 11) Save extracted small model every generation?: 0 (0 for no, 1 for yes)")
        print("    arg 12) Model architecture version: v2 (use either v1 or v2)\n")
        print("Example: mi-test 40k 1 0 50 10000 8 0 0 0 0 v2")
    elif cli_current_page == "TRAIN-FEATURE":
        print("    arg 1) Model folder name in ./logs: mi-test")
        print("    arg 2) Model architecture version: v2 (use either v1 or v2)\n")
        print("Example: mi-test v2")
    elif cli_current_page == "EXTRACT-MODEL":
        print("    arg 1) Model Path: logs/mi-test/G_168000.pth")
        print("    arg 2) Model save name: MyModel")
        print("    arg 3) Sample rate: 40k (32k, 40k, 48k)")
        print("    arg 4) Has Pitch Guidance?: 1 (0 for no, 1 for yes)")
        print('    arg 5) Model information: "My Model"')
        print("    arg 6) Model architecture version: v2 (use either v1 or v2)\n")
        print('Example: logs/mi-test/G_168000.pth MyModel 40k 1 "Created by Cole Mangio" v2')
    print("")

def change_page(page):
    global cli_current_page
    cli_current_page = page
    return 0

def execute_command(com):
    if com == "go home":
        return change_page("HOME")
    elif com == "go infer":
        return change_page("INFER")
    elif com == "go pre-process":
        return change_page("PRE-PROCESS")
    elif com == "go extract-feature":
        return change_page("EXTRACT-FEATURE")
    elif com == "go train":
        return change_page("TRAIN")
    elif com == "go train-feature":
        return change_page("TRAIN-FEATURE")
    elif com == "go extract-model":
        return change_page("EXTRACT-MODEL")
    else:
        if com[:3] == "go ":
            print("page '%s' does not exist!" % com[3:])
            return 0
    
    if cli_current_page == "INFER":
        cli_infer(com)
    elif cli_current_page == "PRE-PROCESS":
        cli_pre_process(com)
    elif cli_current_page == "EXTRACT-FEATURE":
        cli_extract_feature(com)
    elif cli_current_page == "TRAIN":
        cli_train(com)
    elif cli_current_page == "TRAIN-FEATURE":
        cli_train_feature(com)
    elif cli_current_page == "EXTRACT-MODEL":
        cli_extract_model(com)

def cli_navigation_loop():
    while True:
        print("You are currently in '%s':" % cli_current_page)
        print_page_details()
        command = input("%s: " % cli_current_page)
        try:
            execute_command(command)
        except:
            print(traceback.format_exc())

if(config.is_cli):
    print("\n\nMangio-RVC-Fork v2 CLI App!\n")
    print("Welcome to the CLI version of RVC. Please read the documentation on https://github.com/Mangio621/Mangio-RVC-Fork (README.MD) to understand how to use this app.\n")
    cli_navigation_loop()

#endregion

#region RVC WebUI App

def get_presets():
    data = None
    with open('../inference-presets.json', 'r') as file:
        data = json.load(file)
    preset_names = []
    for preset in data['presets']:
        preset_names.append(preset['name'])
    
    return preset_names

with gr.Blocks(theme=gr.themes.Soft()) as app:
    gr.HTML("<h1> The Mangio-RVC-Fork 💻 </h1>")
    gr.Markdown(
        value=i18n(
            "本软件以MIT协议开源, 作者不对软件具备任何控制力, 使用软件者、传播软件导出的声音者自负全责. <br>如不认可该条款, 则不能使用或引用软件包内任何代码和文件. 详见根目录<b>使用需遵守的协议-LICENSE.txt</b>."
        )
    )
    with gr.Tabs():
        with gr.TabItem(i18n("模型推理")):
            # Inference Preset Row
            # with gr.Row():
            #     mangio_preset = gr.Dropdown(label="Inference Preset", choices=sorted(get_presets()))
            #     mangio_preset_name_save = gr.Textbox(
            #         label="Your preset name"
            #     )
            #     mangio_preset_save_btn = gr.Button('Save Preset', variant="primary")

            # Other RVC stuff
            with gr.Row():
                sid0 = gr.Dropdown(label=i18n("推理音色"), choices=sorted(names))
                refresh_button = gr.Button(i18n("刷新音色列表和索引路径"), variant="primary")
                clean_button = gr.Button(i18n("卸载音色省显存"), variant="primary")
                spk_item = gr.Slider(
                    minimum=0,
                    maximum=2333,
                    step=1,
                    label=i18n("请选择说话人id"),
                    value=0,
                    visible=False,
                    interactive=True,
                )
                clean_button.click(fn=clean, inputs=[], outputs=[sid0])
            with gr.Group():
                gr.Markdown(
                    value=i18n("男转女推荐+12key, 女转男推荐-12key, 如果音域爆炸导致音色失真也可以自己调整到合适音域. ")
                )
                with gr.Row():
                    with gr.Column():
                        vc_transform0 = gr.Number(
                            label=i18n("变调(整数, 半音数量, 升八度12降八度-12)"), value=0
                        )
                        input_audio0 = gr.Textbox(
                            label=i18n("输入待处理音频文件路径(默认是正确格式示例)"),
                            value="E:\\codes\\py39\\test-20230416b\\todo-songs\\冬之花clip1.wav",
                        )
                        f0method0 = gr.Radio(
                            label=i18n(
                                "选择音高提取算法,输入歌声可用pm提速,harvest低音好但巨慢无比,crepe效果好但吃GPU"
                            ),
                            choices=["pm", "harvest", "dio", "crepe", "crepe-tiny", "mangio-crepe", "mangio-crepe-tiny"], # Fork Feature. Add Crepe-Tiny
                            value="pm",
                            interactive=True,
                        )
                        crepe_hop_length = gr.Slider(
                            minimum=1,
                            maximum=512,
                            step=1,
                            label=i18n("crepe_hop_length"),
                            value=160,
                            interactive=True
                        )
                        filter_radius0 = gr.Slider(
                            minimum=0,
                            maximum=7,
                            label=i18n(">=3则使用对harvest音高识别的结果使用中值滤波，数值为滤波半径，使用可以削弱哑音"),
                            value=3,
                            step=1,
                            interactive=True,
                        )
                    with gr.Column():
                        file_index1 = gr.Textbox(
                            label=i18n("特征检索库文件路径,为空则使用下拉的选择结果"),
                            value="",
                            interactive=True,
                        )
                        file_index2 = gr.Dropdown(
                            label=i18n("自动检测index路径,下拉式选择(dropdown)"),
                            choices=sorted(index_paths),
                            interactive=True,
                        )
                        refresh_button.click(
                            fn=change_choices, inputs=[], outputs=[sid0, file_index2]
                        )
                        # file_big_npy1 = gr.Textbox(
                        #     label=i18n("特征文件路径"),
                        #     value="E:\\codes\py39\\vits_vc_gpu_train\\logs\\mi-test-1key\\total_fea.npy",
                        #     interactive=True,
                        # )
                        index_rate1 = gr.Slider(
                            minimum=0,
                            maximum=1,
                            label=i18n("检索特征占比"),
                            value=0.88,
                            interactive=True,
                        )
                    with gr.Column():
                        resample_sr0 = gr.Slider(
                            minimum=0,
                            maximum=48000,
                            label=i18n("后处理重采样至最终采样率，0为不进行重采样"),
                            value=0,
                            step=1,
                            interactive=True,
                        )
                        rms_mix_rate0 = gr.Slider(
                            minimum=0,
                            maximum=1,
                            label=i18n("输入源音量包络替换输出音量包络融合比例，越靠近1越使用输出包络"),
                            value=1,
                            interactive=True,
                        )
                        protect0 = gr.Slider(
                            minimum=0,
                            maximum=0.5,
                            label=i18n(
                                "保护清辅音和呼吸声，防止电音撕裂等artifact，拉满0.5不开启，调低加大保护力度但可能降低索引效果"
                            ),
                            value=0.33,
                            step=0.01,
                            interactive=True,
                        )
                    f0_file = gr.File(label=i18n("F0曲线文件, 可选, 一行一个音高, 代替默认F0及升降调"))
                    but0 = gr.Button(i18n("转换"), variant="primary")
                    with gr.Row():
                        vc_output1 = gr.Textbox(label=i18n("输出信息"))
                        vc_output2 = gr.Audio(label=i18n("输出音频(右下角三个点,点了可以下载)"))
                    but0.click(
                        vc_single,
                        [
                            spk_item,
                            input_audio0,
                            vc_transform0,
                            f0_file,
                            f0method0,
                            file_index1,
                            file_index2,
                            # file_big_npy1,
                            index_rate1,
                            filter_radius0,
                            resample_sr0,
                            rms_mix_rate0,
                            protect0,
                            crepe_hop_length
                        ],
                        [vc_output1, vc_output2],
                    )
            with gr.Group():
                gr.Markdown(
                    value=i18n("批量转换, 输入待转换音频文件夹, 或上传多个音频文件, 在指定文件夹(默认opt)下输出转换的音频. ")
                )
                with gr.Row():
                    with gr.Column():
                        vc_transform1 = gr.Number(
                            label=i18n("变调(整数, 半音数量, 升八度12降八度-12)"), value=0
                        )
                        opt_input = gr.Textbox(label=i18n("指定输出文件夹"), value="opt")
                        f0method1 = gr.Radio(
                            label=i18n(
                                "选择音高提取算法,输入歌声可用pm提速,harvest低音好但巨慢无比,crepe效果好但吃GPU"
                            ),
                            choices=["pm", "harvest", "crepe"],
                            value="pm",
                            interactive=True,
                        )
                        filter_radius1 = gr.Slider(
                            minimum=0,
                            maximum=7,
                            label=i18n(">=3则使用对harvest音高识别的结果使用中值滤波，数值为滤波半径，使用可以削弱哑音"),
                            value=3,
                            step=1,
                            interactive=True,
                        )
                    with gr.Column():
                        file_index3 = gr.Textbox(
                            label=i18n("特征检索库文件路径,为空则使用下拉的选择结果"),
                            value="",
                            interactive=True,
                        )
                        file_index4 = gr.Dropdown(
                            label=i18n("自动检测index路径,下拉式选择(dropdown)"),
                            choices=sorted(index_paths),
                            interactive=True,
                        )
                        refresh_button.click(
                            fn=lambda: change_choices()[1],
                            inputs=[],
                            outputs=file_index4,
                        )
                        # file_big_npy2 = gr.Textbox(
                        #     label=i18n("特征文件路径"),
                        #     value="E:\\codes\\py39\\vits_vc_gpu_train\\logs\\mi-test-1key\\total_fea.npy",
                        #     interactive=True,
                        # )
                        index_rate2 = gr.Slider(
                            minimum=0,
                            maximum=1,
                            label=i18n("检索特征占比"),
                            value=1,
                            interactive=True,
                        )
                    with gr.Column():
                        resample_sr1 = gr.Slider(
                            minimum=0,
                            maximum=48000,
                            label=i18n("后处理重采样至最终采样率，0为不进行重采样"),
                            value=0,
                            step=1,
                            interactive=True,
                        )
                        rms_mix_rate1 = gr.Slider(
                            minimum=0,
                            maximum=1,
                            label=i18n("输入源音量包络替换输出音量包络融合比例，越靠近1越使用输出包络"),
                            value=1,
                            interactive=True,
                        )
                        protect1 = gr.Slider(
                            minimum=0,
                            maximum=0.5,
                            label=i18n(
                                "保护清辅音和呼吸声，防止电音撕裂等artifact，拉满0.5不开启，调低加大保护力度但可能降低索引效果"
                            ),
                            value=0.33,
                            step=0.01,
                            interactive=True,
                        )
                    with gr.Column():
                        dir_input = gr.Textbox(
                            label=i18n("输入待处理音频文件夹路径(去文件管理器地址栏拷就行了)"),
                            value="E:\codes\py39\\test-20230416b\\todo-songs",
                        )
                        inputs = gr.File(
                            file_count="multiple", label=i18n("也可批量输入音频文件, 二选一, 优先读文件夹")
                        )
                    with gr.Row():
                        format1 = gr.Radio(
                            label=i18n("导出文件格式"),
                            choices=["wav", "flac", "mp3", "m4a"],
                            value="flac",
                            interactive=True,
                        )
                        but1 = gr.Button(i18n("转换"), variant="primary")
                        vc_output3 = gr.Textbox(label=i18n("输出信息"))
                    but1.click(
                        vc_multi,
                        [
                            spk_item,
                            dir_input,
                            opt_input,
                            inputs,
                            vc_transform1,
                            f0method1,
                            file_index3,
                            file_index4,
                            # file_big_npy2,
                            index_rate2,
                            filter_radius1,
                            resample_sr1,
                            rms_mix_rate1,
                            protect1,
                            format1,
                            crepe_hop_length,
                        ],
                        [vc_output3],
                    )
            sid0.change(
                fn=get_vc,
                inputs=[sid0, protect0, protect1],
                outputs=[spk_item, protect0, protect1],
            )
        with gr.TabItem(i18n("伴奏人声分离&去混响&去回声")):
            with gr.Group():
                gr.Markdown(
                    value=i18n(
                        "人声伴奏分离批量处理， 使用UVR5模型。 <br>"
                        "合格的文件夹路径格式举例： E:\\codes\\py39\\vits_vc_gpu\\白鹭霜华测试样例(去文件管理器地址栏拷就行了)。 <br>"
                        "模型分为三类： <br>"
                        "1、保留人声：不带和声的音频选这个，对主人声保留比HP5更好。内置HP2和HP3两个模型，HP3可能轻微漏伴奏但对主人声保留比HP2稍微好一丁点； <br>"
                        "2、仅保留主人声：带和声的音频选这个，对主人声可能有削弱。内置HP5一个模型； <br> "
                        "3、去混响、去延迟模型（by FoxJoy）：<br>"
                        "  (1)MDX-Net(onnx_dereverb):对于双通道混响是最好的选择，不能去除单通道混响；<br>"
                        "&emsp;(234)DeEcho:去除延迟效果。Aggressive比Normal去除得更彻底，DeReverb额外去除混响，可去除单声道混响，但是对高频重的板式混响去不干净。<br>"
                        "去混响/去延迟，附：<br>"
                        "1、DeEcho-DeReverb模型的耗时是另外2个DeEcho模型的接近2倍；<br>"
                        "2、MDX-Net-Dereverb模型挺慢的；<br>"
                        "3、个人推荐的最干净的配置是先MDX-Net再DeEcho-Aggressive。"
                    )
                )
                with gr.Row():
                    with gr.Column():
                        dir_wav_input = gr.Textbox(
                            label=i18n("输入待处理音频文件夹路径"),
                            value="E:\\codes\\py39\\test-20230416b\\todo-songs\\todo-songs",
                        )
                        wav_inputs = gr.File(
                            file_count="multiple", label=i18n("也可批量输入音频文件, 二选一, 优先读文件夹")
                        )
                    with gr.Column():
                        model_choose = gr.Dropdown(label=i18n("模型"), choices=uvr5_names)
                        agg = gr.Slider(
                            minimum=0,
                            maximum=20,
                            step=1,
                            label="人声提取激进程度",
                            value=10,
                            interactive=True,
                            visible=False,  # 先不开放调整
                        )
                        opt_vocal_root = gr.Textbox(
                            label=i18n("指定输出主人声文件夹"), value="opt"
                        )
                        opt_ins_root = gr.Textbox(
                            label=i18n("指定输出非主人声文件夹"), value="opt"
                        )
                        format0 = gr.Radio(
                            label=i18n("导出文件格式"),
                            choices=["wav", "flac", "mp3", "m4a"],
                            value="flac",
                            interactive=True,
                        )
                    but2 = gr.Button(i18n("转换"), variant="primary")
                    vc_output4 = gr.Textbox(label=i18n("输出信息"))
                    but2.click(
                        uvr,
                        [
                            model_choose,
                            dir_wav_input,
                            opt_vocal_root,
                            wav_inputs,
                            opt_ins_root,
                            agg,
                            format0,
                        ],
                        [vc_output4],
                    )
        with gr.TabItem(i18n("训练")):
            gr.Markdown(
                value=i18n(
                    "step1: 填写实验配置. 实验数据放在logs下, 每个实验一个文件夹, 需手工输入实验名路径, 内含实验配置, 日志, 训练得到的模型文件. "
                )
            )
            with gr.Row():
                exp_dir1 = gr.Textbox(label=i18n("输入实验名"), value="mi-test")
                sr2 = gr.Radio(
                    label=i18n("目标采样率"),
                    choices=["40k", "48k"],
                    value="40k",
                    interactive=True,
                )
                if_f0_3 = gr.Radio(
                    label=i18n("模型是否带音高指导(唱歌一定要, 语音可以不要)"),
                    choices=[True, False],
                    value=True,
                    interactive=True,
                )
                version19 = gr.Radio(
                    label=i18n("版本"),
                    choices=["v1", "v2"],
                    value="v1",
                    interactive=True,
                    visible=True,
                )
                np7 = gr.Slider(
                    minimum=0,
                    maximum=config.n_cpu,
                    step=1,
                    label=i18n("提取音高和处理数据使用的CPU进程数"),
                    value=int(np.ceil(config.n_cpu / 1.5)),
                    interactive=True,
                )
            with gr.Group():  # 暂时单人的, 后面支持最多4人的#数据处理
                gr.Markdown(
                    value=i18n(
                        "step2a: 自动遍历训练文件夹下所有可解码成音频的文件并进行切片归一化, 在实验目录下生成2个wav文件夹; 暂时只支持单人训练. "
                    )
                )
                with gr.Row():
                    trainset_dir4 = gr.Textbox(
                        label=i18n("输入训练文件夹路径"), value="E:\\语音音频+标注\\米津玄师\\src"
                    )
                    spk_id5 = gr.Slider(
                        minimum=0,
                        maximum=4,
                        step=1,
                        label=i18n("请指定说话人id"),
                        value=0,
                        interactive=True,
                    )
                    but1 = gr.Button(i18n("处理数据"), variant="primary")
                    info1 = gr.Textbox(label=i18n("输出信息"), value="")
                    but1.click(
                        preprocess_dataset, [trainset_dir4, exp_dir1, sr2, np7], [info1]
                    )
            with gr.Group():
                gr.Markdown(value=i18n("step2b: 使用CPU提取音高(如果模型带音高), 使用GPU提取特征(选择卡号)"))
                with gr.Row():
                    with gr.Column():
                        gpus6 = gr.Textbox(
                            label=i18n("以-分隔输入使用的卡号, 例如   0-1-2   使用卡0和卡1和卡2"),
                            value=gpus,
                            interactive=True,
                        )
                        gpu_info9 = gr.Textbox(label=i18n("显卡信息"), value=gpu_info)
                    with gr.Column():
                        f0method8 = gr.Radio(
                            label=i18n(
                                "选择音高提取算法:输入歌声可用pm提速,高质量语音但CPU差可用dio提速,harvest质量更好但慢"
                            ),
                            choices=["pm", "harvest", "dio", "crepe", "mangio-crepe"], # Fork feature: Crepe on f0 extraction for training.
                            value="harvest",
                            interactive=True,
                        )
                        extraction_crepe_hop_length = gr.Slider(
                            minimum=1,
                            maximum=512,
                            step=1,
                            label=i18n("crepe_hop_length"),
                            value=64,
                            interactive=True
                        )
                    but2 = gr.Button(i18n("特征提取"), variant="primary")
                    info2 = gr.Textbox(label=i18n("输出信息"), value="", max_lines=8)
                    but2.click(
                        extract_f0_feature,
                        [gpus6, np7, f0method8, if_f0_3, exp_dir1, version19, extraction_crepe_hop_length],
                        [info2],
                    )
            with gr.Group():
                gr.Markdown(value=i18n("step3: 填写训练设置, 开始训练模型和索引"))
                with gr.Row():
                    save_epoch10 = gr.Slider(
                        minimum=0,
                        maximum=50,
                        step=1,
                        label=i18n("保存频率save_every_epoch"),
                        value=5,
                        interactive=True,
                    )
                    total_epoch11 = gr.Slider(
                        minimum=0,
                        maximum=10000,
                        step=1,
                        label=i18n("总训练轮数total_epoch"),
                        value=20,
                        interactive=True,
                    )
                    batch_size12 = gr.Slider(
                        minimum=1,
                        maximum=40,
                        step=1,
                        label=i18n("每张显卡的batch_size"),
                        value=default_batch_size,
                        interactive=True,
                    )
                    if_save_latest13 = gr.Radio(
                        label=i18n("是否仅保存最新的ckpt文件以节省硬盘空间"),
                        choices=[i18n("是"), i18n("否")],
                        value=i18n("否"),
                        interactive=True,
                    )
                    if_cache_gpu17 = gr.Radio(
                        label=i18n(
                            "是否缓存所有训练集至显存. 10min以下小数据可缓存以加速训练, 大数据缓存会炸显存也加不了多少速"
                        ),
                        choices=[i18n("是"), i18n("否")],
                        value=i18n("否"),
                        interactive=True,
                    )
                    if_save_every_weights18 = gr.Radio(
                        label=i18n("是否在每次保存时间点将最终小模型保存至weights文件夹"),
                        choices=[i18n("是"), i18n("否")],
                        value=i18n("否"),
                        interactive=True,
                    )
                with gr.Row():
                    pretrained_G14 = gr.Textbox(
                        label=i18n("加载预训练底模G路径"),
                        value="pretrained/f0G40k.pth",
                        interactive=True,
                    )
                    pretrained_D15 = gr.Textbox(
                        label=i18n("加载预训练底模D路径"),
                        value="pretrained/f0D40k.pth",
                        interactive=True,
                    )
                    sr2.change(
                        change_sr2,
                        [sr2, if_f0_3, version19],
                        [pretrained_G14, pretrained_D15, version19],
                    )
                    version19.change(
                        change_version19,
                        [sr2, if_f0_3, version19],
                        [pretrained_G14, pretrained_D15, sr2],
                    )
                    if_f0_3.change(
                        change_f0,
                        [if_f0_3, sr2, version19],
                        [f0method8, pretrained_G14, pretrained_D15],
                    )
                    gpus16 = gr.Textbox(
                        label=i18n("以-分隔输入使用的卡号, 例如   0-1-2   使用卡0和卡1和卡2"),
                        value=gpus,
                        interactive=True,
                    )
                    but3 = gr.Button(i18n("训练模型"), variant="primary")
                    but4 = gr.Button(i18n("训练特征索引"), variant="primary")
                    but5 = gr.Button(i18n("一键训练"), variant="primary")
                    info3 = gr.Textbox(label=i18n("输出信息"), value="", max_lines=10)
                    but3.click(
                        click_train,
                        [
                            exp_dir1,
                            sr2,
                            if_f0_3,
                            spk_id5,
                            save_epoch10,
                            total_epoch11,
                            batch_size12,
                            if_save_latest13,
                            pretrained_G14,
                            pretrained_D15,
                            gpus16,
                            if_cache_gpu17,
                            if_save_every_weights18,
                            version19,
                        ],
                        info3,
                    )
                    but4.click(train_index, [exp_dir1, version19], info3)
                    but5.click(
                        train1key,
                        [
                            exp_dir1,
                            sr2,
                            if_f0_3,
                            trainset_dir4,
                            spk_id5,
                            np7,
                            f0method8,
                            save_epoch10,
                            total_epoch11,
                            batch_size12,
                            if_save_latest13,
                            pretrained_G14,
                            pretrained_D15,
                            gpus16,
                            if_cache_gpu17,
                            if_save_every_weights18,
                            version19,
                            extraction_crepe_hop_length
                        ],
                        info3,
                    )

        with gr.TabItem(i18n("ckpt处理")):
            with gr.Group():
                gr.Markdown(value=i18n("模型融合, 可用于测试音色融合"))
                with gr.Row():
                    ckpt_a = gr.Textbox(label=i18n("A模型路径"), value="", interactive=True)
                    ckpt_b = gr.Textbox(label=i18n("B模型路径"), value="", interactive=True)
                    alpha_a = gr.Slider(
                        minimum=0,
                        maximum=1,
                        label=i18n("A模型权重"),
                        value=0.5,
                        interactive=True,
                    )
                with gr.Row():
                    sr_ = gr.Radio(
                        label=i18n("目标采样率"),
                        choices=["40k", "48k"],
                        value="40k",
                        interactive=True,
                    )
                    if_f0_ = gr.Radio(
                        label=i18n("模型是否带音高指导"),
                        choices=[i18n("是"), i18n("否")],
                        value=i18n("是"),
                        interactive=True,
                    )
                    info__ = gr.Textbox(
                        label=i18n("要置入的模型信息"), value="", max_lines=8, interactive=True
                    )
                    name_to_save0 = gr.Textbox(
                        label=i18n("保存的模型名不带后缀"),
                        value="",
                        max_lines=1,
                        interactive=True,
                    )
                    version_2 = gr.Radio(
                        label=i18n("模型版本型号"),
                        choices=["v1", "v2"],
                        value="v1",
                        interactive=True,
                    )
                with gr.Row():
                    but6 = gr.Button(i18n("融合"), variant="primary")
                    info4 = gr.Textbox(label=i18n("输出信息"), value="", max_lines=8)
                but6.click(
                    merge,
                    [
                        ckpt_a,
                        ckpt_b,
                        alpha_a,
                        sr_,
                        if_f0_,
                        info__,
                        name_to_save0,
                        version_2,
                    ],
                    info4,
                )  # def merge(path1,path2,alpha1,sr,f0,info):
            with gr.Group():
                gr.Markdown(value=i18n("修改模型信息(仅支持weights文件夹下提取的小模型文件)"))
                with gr.Row():
                    ckpt_path0 = gr.Textbox(
                        label=i18n("模型路径"), value="", interactive=True
                    )
                    info_ = gr.Textbox(
                        label=i18n("要改的模型信息"), value="", max_lines=8, interactive=True
                    )
                    name_to_save1 = gr.Textbox(
                        label=i18n("保存的文件名, 默认空为和源文件同名"),
                        value="",
                        max_lines=8,
                        interactive=True,
                    )
                with gr.Row():
                    but7 = gr.Button(i18n("修改"), variant="primary")
                    info5 = gr.Textbox(label=i18n("输出信息"), value="", max_lines=8)
                but7.click(change_info, [ckpt_path0, info_, name_to_save1], info5)
            with gr.Group():
                gr.Markdown(value=i18n("查看模型信息(仅支持weights文件夹下提取的小模型文件)"))
                with gr.Row():
                    ckpt_path1 = gr.Textbox(
                        label=i18n("模型路径"), value="", interactive=True
                    )
                    but8 = gr.Button(i18n("查看"), variant="primary")
                    info6 = gr.Textbox(label=i18n("输出信息"), value="", max_lines=8)
                but8.click(show_info, [ckpt_path1], info6)
            with gr.Group():
                gr.Markdown(
                    value=i18n(
                        "模型提取(输入logs文件夹下大文件模型路径),适用于训一半不想训了模型没有自动提取保存小文件模型,或者想测试中间模型的情况"
                    )
                )
                with gr.Row():
                    ckpt_path2 = gr.Textbox(
                        label=i18n("模型路径"),
                        value="E:\\codes\\py39\\logs\\mi-test_f0_48k\\G_23333.pth",
                        interactive=True,
                    )
                    save_name = gr.Textbox(
                        label=i18n("保存名"), value="", interactive=True
                    )
                    sr__ = gr.Radio(
                        label=i18n("目标采样率"),
                        choices=["32k", "40k", "48k"],
                        value="40k",
                        interactive=True,
                    )
                    if_f0__ = gr.Radio(
                        label=i18n("模型是否带音高指导,1是0否"),
                        choices=["1", "0"],
                        value="1",
                        interactive=True,
                    )
                    version_1 = gr.Radio(
                        label=i18n("模型版本型号"),
                        choices=["v1", "v2"],
                        value="v1",
                        interactive=True,
                    )
                    info___ = gr.Textbox(
                        label=i18n("要置入的模型信息"), value="", max_lines=8, interactive=True
                    )
                    but9 = gr.Button(i18n("提取"), variant="primary")
                    info7 = gr.Textbox(label=i18n("输出信息"), value="", max_lines=8)
                    ckpt_path2.change(
                        change_info_, [ckpt_path2], [sr__, if_f0__, version_1]
                    )
                but9.click(
                    extract_small_model,
                    [ckpt_path2, save_name, sr__, if_f0__, info___, version_1],
                    info7,
                )

        with gr.TabItem(i18n("Onnx导出")):
            with gr.Row():
                ckpt_dir = gr.Textbox(label=i18n("RVC模型路径"), value="", interactive=True)
            with gr.Row():
                onnx_dir = gr.Textbox(
                    label=i18n("Onnx输出路径"), value="", interactive=True
                )
            with gr.Row():
                infoOnnx = gr.Label(label="info")
            with gr.Row():
                butOnnx = gr.Button(i18n("导出Onnx模型"), variant="primary")
            butOnnx.click(export_onnx, [ckpt_dir, onnx_dir], infoOnnx)

        tab_faq = i18n("常见问题解答")
        with gr.TabItem(tab_faq):
            try:
                if tab_faq == "常见问题解答":
                    with open("docs/faq.md", "r", encoding="utf8") as f:
                        info = f.read()
                else:
                    with open("docs/faq_en.md", "r", encoding="utf8") as f:
                        info = f.read()
                gr.Markdown(value=info)
            except:
                gr.Markdown(traceback.format_exc())


    #region Mangio Preset Handler Region
    def save_preset(
        preset_name,
        sid0,
        vc_transform,
        input_audio,
        f0method,
        crepe_hop_length,
        filter_radius,
        file_index1,
        file_index2,
        index_rate,
        resample_sr,
        rms_mix_rate,
        protect,
        f0_file
    ):
        data = None
        with open('../inference-presets.json', 'r') as file:
            data = json.load(file)
        preset_json = {
            'name': preset_name,
            'model': sid0,
            'transpose': vc_transform,
            'audio_file': input_audio,
            'f0_method': f0method,
            'crepe_hop_length': crepe_hop_length,
            'median_filtering': filter_radius,
            'feature_path': file_index1,
            'auto_feature_path': file_index2,
            'search_feature_ratio': index_rate,
            'resample': resample_sr,
            'volume_envelope': rms_mix_rate,
            'protect_voiceless': protect,
            'f0_file_path': f0_file
        }
        data['presets'].append(preset_json)
        with open('../inference-presets.json', 'w') as file:
            json.dump(data, file)
            file.flush()
        print("Saved Preset %s into inference-presets.json!" % preset_name)


    def on_preset_changed(preset_name):
        print("Changed Preset to %s!" % preset_name)
        data = None
        with open('../inference-presets.json', 'r') as file:
            data = json.load(file)

        print("Searching for " + preset_name)
        returning_preset = None
        for preset in data['presets']:
            if(preset['name'] == preset_name):
                print("Found a preset")
                returning_preset = preset
        # return all new input values
        return (
            # returning_preset['model'],
            # returning_preset['transpose'],
            # returning_preset['audio_file'],
            # returning_preset['f0_method'],
            # returning_preset['crepe_hop_length'],
            # returning_preset['median_filtering'],
            # returning_preset['feature_path'],
            # returning_preset['auto_feature_path'],
            # returning_preset['search_feature_ratio'],
            # returning_preset['resample'],
            # returning_preset['volume_envelope'],
            # returning_preset['protect_voiceless'],
            # returning_preset['f0_file_path']
        )

    # Preset State Changes                
    
    # This click calls save_preset that saves the preset into inference-presets.json with the preset name
    # mangio_preset_save_btn.click(
    #     fn=save_preset, 
    #     inputs=[
    #         mangio_preset_name_save,
    #         sid0,
    #         vc_transform0,
    #         input_audio0,
    #         f0method0,
    #         crepe_hop_length,
    #         filter_radius0,
    #         file_index1,
    #         file_index2,
    #         index_rate1,
    #         resample_sr0,
    #         rms_mix_rate0,
    #         protect0,
    #         f0_file
    #     ], 
    #     outputs=[]
    # )

    # mangio_preset.change(
    #     on_preset_changed, 
    #     inputs=[
    #         # Pass inputs here
    #         mangio_preset
    #     ], 
    #     outputs=[
    #         # Pass Outputs here. These refer to the gradio elements that we want to directly change
    #         # sid0,
    #         # vc_transform0,
    #         # input_audio0,
    #         # f0method0,
    #         # crepe_hop_length,
    #         # filter_radius0,
    #         # file_index1,
    #         # file_index2,
    #         # index_rate1,
    #         # resample_sr0,
    #         # rms_mix_rate0,
    #         # protect0,
    #         # f0_file
    #     ]
    # )
    #endregion

        # with gr.TabItem(i18n("招募音高曲线前端编辑器")):
        #     gr.Markdown(value=i18n("加开发群联系我xxxxx"))
        # with gr.TabItem(i18n("点击查看交流、问题反馈群号")):
        #     gr.Markdown(value=i18n("xxxxx"))

    if config.iscolab or config.paperspace: # Share gradio link for colab and paperspace (FORK FEATURE)
        app.queue(concurrency_count=511, max_size=1022).launch(share=True)
    else:
        app.queue(concurrency_count=511, max_size=1022).launch(
            server_name="0.0.0.0",
            inbrowser=not config.noautoopen,
            server_port=config.listen_port,
            quiet=True,
        )

#endregion<|MERGE_RESOLUTION|>--- conflicted
+++ resolved
@@ -1,6 +1,8 @@
 import os
 import shutil
 import sys
+
+import json # Mangio fork using json for preset saving
 
 now_dir = os.getcwd()
 sys.path.append(now_dir)
@@ -18,10 +20,6 @@
 from time import sleep
 
 import faiss
-<<<<<<< HEAD
-from random import shuffle
-import json
-=======
 import ffmpeg
 import gradio as gr
 import soundfile as sf
@@ -44,7 +42,6 @@
 
 logging.getLogger("numba").setLevel(logging.WARNING)
 
->>>>>>> bc5df2ff
 
 tmp = os.path.join(now_dir, "TEMP")
 shutil.rmtree(tmp, ignore_errors=True)
