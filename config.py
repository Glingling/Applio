--- conflicted
+++ resolved
@@ -16,13 +16,9 @@
             self.iscolab,
             self.noparallel,
             self.noautoopen,
-            self.use_gfloat,
             self.paperspace,
         ) = self.arg_parse()
         
-        if self.use_gfloat: 
-            print("Using g_float instead of g_half")
-            self.is_half = False
         self.x_pad, self.x_query, self.x_center, self.x_max = self.device_config()
 
     @staticmethod
@@ -41,9 +37,6 @@
             action="store_true",
             help="Do not open in browser automatically",
         )
-        parser.add_argument( # this argument (if set to false) allows windows users to avoid the "slow_conv2d_cpu not implemented for 'Half'" exception
-            "--use_gfloat", action="store_true", help="Will use g_float instead of g_half during voice conversion."
-        )
         parser.add_argument( # Fork Feature. Paperspace integration for web UI
             "--paperspace", action="store_true", help="Note that this argument just shares a gradio link for the web UI. Thus can be used on other non-local CLI systems."
         )
@@ -57,7 +50,6 @@
             cmd_opts.colab,
             cmd_opts.noparallel,
             cmd_opts.noautoopen,
-            cmd_opts.use_gfloat,
             cmd_opts.paperspace,
         )
 
@@ -104,12 +96,7 @@
         else:
             print("没有发现支持的N卡, 使用CPU进行推理")
             self.device = "cpu"
-<<<<<<< HEAD
-            if not self.use_gfloat: # Fork Feature: Force g_float (is_half = False) if --use_gfloat arg is used. 
-                self.is_half = True
-=======
             self.is_half = False
->>>>>>> c7f6a181
 
         if self.n_cpu == 0:
             self.n_cpu = cpu_count()
